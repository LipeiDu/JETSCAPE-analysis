"""
  macro for plotting analyzed jetscape events
  """

# This script plots histograms created in the analysis of Jetscape events
#
# Author: James Mulligan (james.mulligan@berkeley.edu)

# General
import os
import sys
import yaml
import argparse

# Data analysis and plotting
import ROOT
import numpy as np
import pandas as pd

# Base class
sys.path.append('.')
from jetscape_analysis.base import common_base
from plot import plot_results_STAT_utils

# Prevent ROOT from stealing focus when plotting
ROOT.gROOT.SetBatch(True)

################################################################
class HistogramResults(common_base.CommonBase):

    # ---------------------------------------------------------------
    # Constructor
    # ---------------------------------------------------------------
    def __init__(self, config_file='', input_file='', output_dir='', **kwargs):
        super(HistogramResults, self).__init__(**kwargs)
        self.input_file = input_file
        self.output_dir = output_dir

        self.plot_utils = plot_results_STAT_utils.PlotUtils()

        #------------------------------------------------------
        # Check whether pp or AA
        if 'PbPb' in self.input_file or 'AuAu' in self.input_file:
            self.is_AA = True
        else:
            self.is_AA = False

        #------------------------------------------------------
        # Read config file
        with open(config_file, 'r') as stream:
            self.config = yaml.safe_load(stream)

        self.sqrts = self.config['sqrt_s']
        self.power = self.config['power']
        self.pt_ref = self.config['pt_ref']

        # If AA, set different options for hole subtraction treatment
        if self.is_AA:
            self.jet_collection_labels = self.config['jet_collection_labels']
        else:
            self.jet_collection_labels = ['']

        #------------------------------------------------------
        # Read input file
        self.observables_df = pd.read_parquet(self.input_file)
        # It's possible that there are no entries in observables_df, so we use get here and
        # return an empty list so that the code doesn't crash. In this case, we'll have to
        # bail out immediately when processing.
        # NOTE: We should still write an empty ROOT file when we go to run the histogramming.
        #       Otherwise the steering will fail because it will see the missing file and think
        #       that the jobs failed.
        self.weights = self.observables_df.get('event_weight', [])
        self.pt_hat = self.observables_df.get('pt_hat', [])

        #------------------------------------------------------
        # Read cross-section file
        cross_section_file = 'cross_section'.join(self.input_file.rsplit('observables', 1))
        cross_section_df = pd.read_parquet(cross_section_file)
        self.cross_section = cross_section_df['cross_section'][0]
        self.cross_section_error = cross_section_df['cross_section_error'][0]
        self.n_events_generated = cross_section_df['n_events'][0]
        self.sum_weights = cross_section_df['weight_sum'][0]
        if self.is_AA:
            self.centrality = [ int(cross_section_df['centrality_min'][0]), int(cross_section_df['centrality_max'][0]) ]
            self.observable_centrality_list = []

        print(f'xsec: {self.cross_section}')
        print(f'weights: {self.sum_weights}')

        #------------------------------------------------------
        # Create output list to store histograms
        self.output_list = []

        #print(self)
        #print(f'keys: {self.observables_df.keys()}')

    #-------------------------------------------------------------------------------------------
    # Main function
    #-------------------------------------------------------------------------------------------
    def histogram_results(self):

        if len(self.observables_df) != 0:
            # Hadron histograms
            self.histogram_hadron_observables(observable_type='hadron')

            self.histogram_hadron_correlation_observables(observable_type='hadron_correlations')

            # Jet histograms: loop through different hole subtraction treatments
            for jet_collection_label in self.jet_collection_labels:

                self.histogram_jet_observables(observable_type='inclusive_chjet', jet_collection_label=jet_collection_label)

                if 'inclusive_jet' in self.config:
                    self.histogram_jet_observables(observable_type='inclusive_jet', jet_collection_label=jet_collection_label)

                if 'semi_inclusive_chjet' in self.config:
                    self.histogram_semi_inclusive_chjet_observables(observable_type='semi_inclusive_chjet', jet_collection_label=jet_collection_label)

                if 'dijet' in self.config:
                    self.histogram_jet_observables(observable_type='dijet', jet_collection_label=jet_collection_label)
        else:
            print("\tWARNING: There are no entries in the observables df. Will only write event level QA.")

        # QA histograms
        # NOTE: These histograms still work even if there are no observables (well, at least many of them,
        #       but not all), so we might, as well collect event level QA.
        self.histogram_event_qa()

        # Write output to ROOT file
        self.write_output_objects()

    #-------------------------------------------------------------------------------------------
    # Create event-level histograms
    #-------------------------------------------------------------------------------------------
    def histogram_event_qa(self):

        #---------------------------------
        # Save xsec and sum_weights for normalization and uncertainty

        # For AA, we need to loop through all centrality bins and save the xsec and weight_sum for each.
        # This is needed so that when we merge histograms of different centralities, we retain access to
        #   the normalization factors for each observable's centrality bin
        if self.is_AA:
            for centrality in self.observable_centrality_list:
                if self.centrality_accepted(centrality):

                    h = ROOT.TH1F(f'h_xsec_{centrality}', f'h_xsec_{centrality}', 1, 0, 1)
                    h.SetBinContent(1, self.cross_section)
                    self.output_list.append(h)

                    h = ROOT.TH1F(f'h_xsec_error_{centrality}', f'h_xsec_error_{centrality}', 1, 0, 1)
                    h.SetBinContent(1, self.cross_section_error)
                    self.output_list.append(h)

                    # Save sum of weights (effective number of events), in order to keep track of normalization uncertainty
                    h = ROOT.TH1F(f'h_weight_sum_{centrality}', f'h_weight_sum_{centrality}', 1, 0, 1)
                    h.SetBinContent(1, self.sum_weights)
                    self.output_list.append(h)

                    # Save event weights
                    bins = np.logspace(np.log10( np.power(self.pt_ref/(self.sqrts/2),self.power) ), np.log10( np.power(self.pt_ref/2,self.power)  ), 10000)
                    h = ROOT.TH1F(f'h_weights_{centrality}', f'h_weights_{centrality}', bins.size-1, bins)
                    for weight in self.weights:
                        h.Fill(weight)
                    self.output_list.append(h)

        # For pp, we can just save a single histogram for each
        else:

            h = ROOT.TH1F('h_xsec', 'h_xsec', 1, 0, 1)
            h.SetBinContent(1, self.cross_section)
            self.output_list.append(h)

            h = ROOT.TH1F('h_xsec_error', 'h_xsec_error', 1, 0, 1)
            h.SetBinContent(1, self.cross_section_error)
            self.output_list.append(h)

            # Save sum of weights (effective number of events), in order to keep track of normalization uncertainty
            h = ROOT.TH1F('h_weight_sum', 'h_weight_sum', 1, 0, 1)
            h.SetBinContent(1, self.sum_weights)
            self.output_list.append(h)

            # Save event weights
            bins = np.logspace(np.log10( np.power(self.pt_ref/(self.sqrts/2),self.power) ), np.log10( np.power(self.pt_ref/2,self.power)  ), 10000)
            h = ROOT.TH1F('h_weights', 'h_weights', bins.size-1, bins)
            for weight in self.weights:
                h.Fill(weight)
            self.output_list.append(h)

        #---------------------------------
        # Save additional histograms for QA

        if self.is_AA:
            h = ROOT.TH1F('h_centrality_generated', 'h_centrality_generated', 100, 0, 100)
            h.SetBinContent(self.centrality[1], self.n_events_generated)
            self.output_list.append(h)
        else:
            h = ROOT.TH1F('h_n_events_generated', 'h_n_events_generated', 1, 0, 1)
            h.SetBinContent(1, self.n_events_generated)
            self.output_list.append(h)

        # Save unweighted pt-hat
        bins = np.logspace(np.log10(1.), np.log10(self.sqrts/2), 100)
        h = ROOT.TH1F('h_pt_hat', 'h_pt_hat', bins.size-1, bins)
        h.Sumw2()
        for pt_hat in self.pt_hat:
            h.Fill(pt_hat)
        self.output_list.append(h)

        # Save weighted pt-hat
        h = ROOT.TH1F('h_pt_hat_weighted', 'h_pt_hat_weighted', bins.size-1, bins)
        h.Sumw2()
        for i,pt_hat in enumerate(self.pt_hat):
            h.Fill(pt_hat, self.weights[i])
        self.output_list.append(h)

    #-------------------------------------------------------------------------------------------
    # Histogram hadron observables
    #-------------------------------------------------------------------------------------------
    def histogram_hadron_observables(self, observable_type=''):
        print()
        print(f'Histogram {observable_type} observables...')

        for observable, block in self.config[observable_type].items():
            for centrality_index,centrality in enumerate(block['centrality']):

                # Add centrality bin to list, if needed
                if self.is_AA and centrality not in self.observable_centrality_list:
                    self.observable_centrality_list.append(centrality)

                # Construct appropriate binning
                bins = self.plot_utils.bins_from_config(block, self.sqrts, observable_type, observable, centrality, centrality_index)
                if not bins.any():
                    continue

                # Histogram observable
                self.histogram_observable(column_name=f'{observable_type}_{observable}', bins=bins, centrality=centrality)
                if self.is_AA:
                    self.histogram_observable(column_name=f'{observable_type}_{observable}_holes', bins=bins, centrality=centrality)

    #-------------------------------------------------------------------------------------------
    # Histogram hadron correlation observables
    #-------------------------------------------------------------------------------------------
    def histogram_hadron_correlation_observables(self, observable_type=''):
        print()
        print(f'Histogram {observable_type} observables...')

        for observable, block in self.config[observable_type].items():
            for centrality_index,centrality in enumerate(block['centrality']):

                # Add centrality bin to list, if needed
                if self.is_AA and centrality not in self.observable_centrality_list:
                    self.observable_centrality_list.append(centrality)

                # v2 ATLAS and CMS
                if observable == 'v2_atlas' or observable == 'v2_cms' or observable == 'v2_alice':
                    # Construct appropriate binning
                    bins = self.plot_utils.bins_from_config(block, self.sqrts, observable_type, observable, centrality, centrality_index)
                    if not bins.any():
                        continue
                    self.histogram_observable(column_name=f'{observable_type}_{observable}', bins=bins, centrality=centrality)
                    if self.is_AA:
                        self.histogram_observable(column_name=f'{observable_type}_{observable}_holes', bins=bins, centrality=centrality)

                # STAR dihadron
                if observable == 'dihadron_star':

                    # Construct appropriate binning
                    dphi_bins = np.array(block["dphi_bins"])

                    # Histogram observable
                    pt_trigger_ranges = block["pt_trig"]
                    pt_associated_ranges = block["pt_assoc"]
                    # Loop over trigger and associated ranges
                    # NOTE: n_trig will be calculated when histogram observable
                    for i_trig_bin, pt_trig_range in enumerate(pt_trigger_ranges):
                        histogrammed_n_trig = False
                        pt_trig_min, pt_trig_max = pt_trig_range
                        for pt_assoc_range in pt_associated_ranges:
                            pt_assoc_min, pt_assoc_max = pt_assoc_range
                            # If the upper range has -1, it's unbounded, so we make it large enough not to matter
                            pt_assoc_max = 1000 if pt_assoc_max == -1 else pt_assoc_max

                            label = f"pt_trig_{pt_trig_min:g}_{pt_trig_max:g}_pt_assoc_{pt_assoc_min:g}_{pt_assoc_max:g}"
                            self.histogram_observable(
                                column_name=f'{observable_type}_{observable}_{label}',
                                bins=dphi_bins, centrality=centrality,
                                # We only want to histogram the number of triggers once. Otherwise, we're just
                                # repeatedly replacing the histogram.
                                pt_bin=i_trig_bin if histogrammed_n_trig == False else None, block=block
                            )
                            if self.is_AA:
                                self.histogram_observable(
                                    column_name=f'{observable_type}_{observable}_{label}_holes',
                                    bins=dphi_bins, centrality=centrality,
                                    # We only want to histogram the number of triggers once. Otherwise, we're just
                                    # repeatedly replacing the histogram.
                                    pt_bin=i_trig_bin if histogrammed_n_trig == False else None, block=block
                                )
                            histogrammed_n_trig = True

    #-------------------------------------------------------------------------------------------
    # Histogram inclusive jet observables
    #-------------------------------------------------------------------------------------------
    def histogram_jet_observables(self, observable_type='', jet_collection_label=''):
        print()
        print(f'Histogram {observable_type} observables...')

        for observable, block in self.config[observable_type].items():
            for centrality_index,centrality in enumerate(block['centrality']):

                # Add centrality bin to list, if needed
                if self.is_AA and centrality not in self.observable_centrality_list:
                    self.observable_centrality_list.append(centrality)

                for jet_R in block['jet_R']:

                    # Custom skip
                    if observable == 'zg_alice' or observable == 'tg_alice':
                        if np.isclose(jet_R, 0.4) and centrality_index == 0:
                            continue
                        if np.isclose(jet_R, 0.2) and centrality_index == 1:
                            continue

                    # Optional: Loop through pt bins
                    for pt_bin in range(len(block['pt'])-1):

                        # Custom skip
                        if observable == 'xj_atlas':
                            if centrality_index > 0 and pt_bin !=0:
                                continue

                        if len(block['pt']) > 2:
                            pt_suffix = f'_pt{pt_bin}'
                        else:
                            pt_suffix = ''

                        # Optional: subobservable
                        subobservable_label_list = ['']
                        if 'kappa' in block:
                            subobservable_label_list = [f'_k{kappa}' for kappa in block['kappa']]
                        if 'r' in block:
                            subobservable_label_list = [f'_r{r}' for r in block['r']]
                        for subobservable_label in subobservable_label_list:

                            if 'SoftDrop' in block:
                                for grooming_setting in block['SoftDrop']:
                                    zcut = grooming_setting['zcut']
                                    beta = grooming_setting['beta']

                                    self.suffix = f'_R{jet_R}_zcut{zcut}_beta{beta}{subobservable_label}'
                                    bins = self.plot_utils.bins_from_config(block, self.sqrts, observable_type, observable,
                                                                            centrality, centrality_index,
                                                                            suffix=f'{self.suffix}{pt_suffix}')
                                    if not bins.any():
                                        continue

                                    self.histogram_observable(column_name=f'{observable_type}_{observable}{self.suffix}{jet_collection_label}',
                                                                bins=bins, centrality=centrality, pt_suffix=pt_suffix, pt_bin=pt_bin, block=block)
                                    if jet_collection_label in ['_shower_recoil']:
                                        self.histogram_observable(column_name=f'{observable_type}_{observable}{self.suffix}{jet_collection_label}_unsubtracted',
                                                                    bins=bins, centrality=centrality, pt_suffix=pt_suffix, pt_bin=pt_bin, block=block)
                            else:

                                self.suffix = f'_R{jet_R}{subobservable_label}'

                                bins = self.plot_utils.bins_from_config(block, self.sqrts, observable_type, observable, centrality,
                                                                        centrality_index, suffix=f'{self.suffix}{pt_suffix}')

                                if not bins.any():
                                    continue

                                self.histogram_observable(column_name=f'{observable_type}_{observable}{self.suffix}{jet_collection_label}',
                                                          bins=bins, centrality=centrality, pt_suffix=pt_suffix, pt_bin=pt_bin, block=block)
                                if jet_collection_label in ['_shower_recoil']:
                                    self.histogram_observable(column_name=f'{observable_type}_{observable}{self.suffix}{jet_collection_label}_unsubtracted',
                                                            bins=bins, centrality=centrality, pt_suffix=pt_suffix, pt_bin=pt_bin, block=block)

    #-------------------------------------------------------------------------------------------
    # Histogram semi-inclusive jet observables
    #-------------------------------------------------------------------------------------------
    def histogram_semi_inclusive_chjet_observables(self, observable_type='', jet_collection_label=''):
        print()
        print(f'Histogram {observable_type} observables...')

        for observable, block in self.config[observable_type].items():
            for centrality_index,centrality in enumerate(block['centrality']):

                # Add centrality bin to list, if needed
                if self.is_AA and centrality not in self.observable_centrality_list:
                    self.observable_centrality_list.append(centrality)

                for jet_R in block['jet_R']:
                    self.suffix = f'_R{jet_R}'

                    if self.sqrts == 2760 or self.sqrts == 5020:

                        if 'dphi' in observable:

                            # loop over pt bins for dphi observable
                            for pt_bin in range(len(block['pt'])-1):

                                pt_suffix = f'_pt{pt_bin}'

                                # Construct appropriate binning
                                bins = self.plot_utils.bins_from_config(block, self.sqrts, observable_type, observable,
                                                                        centrality, centrality_index,
                                                                        # suffix=f'{self.suffix}{pt_suffix}')
                                                                        self.suffix)
                                if not bins.any():
                                    continue

                                self.histogram_observable(column_name=f'{observable_type}_{observable}_R{jet_R}_lowTrigger{jet_collection_label}',
                                                          bins=bins, centrality=centrality, pt_suffix=pt_suffix, pt_bin=pt_bin, block=block)
                                self.histogram_observable(column_name=f'{observable_type}_{observable}_R{jet_R}_highTrigger{jet_collection_label}',
                                                          bins=bins, centrality=centrality, pt_suffix=pt_suffix, pt_bin=pt_bin, block=block)

                                if jet_collection_label in ['_shower_recoil']:
                                    self.histogram_observable(column_name=f'{observable_type}_{observable}_R{jet_R}_lowTrigger{jet_collection_label}_unsubtracted',
                                            bins=bins, centrality=centrality, pt_suffix=pt_suffix, pt_bin=pt_bin, block=block)
                                    self.histogram_observable(column_name=f'{observable_type}_{observable}_R{jet_R}_highTrigger{jet_collection_label}_unsubtracted',
                                            bins=bins, centrality=centrality, pt_suffix=pt_suffix, pt_bin=pt_bin, block=block)




                                self.histogram_observable(column_name=f'{observable_type}_{observable}{self.suffix}{jet_collection_label}',
                                                          bins=bins, centrality=centrality, pt_suffix=pt_suffix, pt_bin=pt_bin, block=block)

                        else:

                            # Construct appropriate binning
                            bins = self.plot_utils.bins_from_config(block, self.sqrts, observable_type, observable,
                                                                    centrality, centrality_index, self.suffix)

                            if not bins.any():
                                continue

                            self.histogram_observable(column_name=f'{observable_type}_{observable}_R{jet_R}_lowTrigger{jet_collection_label}',
                                                      bins=bins, centrality=centrality)
                            self.histogram_observable(column_name=f'{observable_type}_{observable}_R{jet_R}_highTrigger{jet_collection_label}',
                                                      bins=bins, centrality=centrality)

                            if jet_collection_label in ['_shower_recoil']:
                                self.histogram_observable(column_name=f'{observable_type}_{observable}_R{jet_R}_lowTrigger{jet_collection_label}_unsubtracted',
                                        bins=bins, centrality=centrality)
                                self.histogram_observable(column_name=f'{observable_type}_{observable}_R{jet_R}_highTrigger{jet_collection_label}_unsubtracted',
                                        bins=bins, centrality=centrality)


                        if np.isclose(jet_R, block['jet_R'][0]):
                            column_name = f'{observable_type}_{observable}_trigger_pt{jet_collection_label}'
<<<<<<< HEAD
                            bins = np.array(block['low_trigger_range'] + block['high_trigger_range']).astype(float)
=======
                            bins = np.array(block['low_trigger_range'] + block['high_trigger_range']).astype(np.float64)
>>>>>>> ebaad119
                            self.histogram_observable(column_name=column_name, bins=bins, centrality=centrality, observable=observable)

                    elif self.sqrts == 200:
                        bins = self.plot_utils.bins_from_config(block, self.sqrts, observable_type, observable,
                                                                centrality, centrality_index, self.suffix)


                        self.histogram_observable(column_name=f'{observable_type}_{observable}_R{jet_R}{jet_collection_label}',
                                                  bins=bins, centrality=centrality)
                        if jet_collection_label in ['_shower_recoil']:
                            self.histogram_observable(column_name=f'{observable_type}_{observable}_R{jet_R}{jet_collection_label}_unsubtracted',
                                                    bins=bins, centrality=centrality)

                        if observable == 'IAA_star' and np.isclose(jet_R, block['jet_R'][0]):
                            column_name = f'{observable_type}_star_trigger_pt{jet_collection_label}'
                            bins = np.array(block['trigger_range'])
                            self.histogram_observable(column_name=column_name, bins=bins, centrality=centrality)

    #-------------------------------------------------------------------------------------------
    # Histogram a single observable
    #-------------------------------------------------------------------------------------------
    def histogram_observable(self, column_name=None, bins=None, centrality=None, pt_suffix='',
                             pt_bin=None, block=None, observable=''):

        # Check if event centrality is within observable centrality bin
        if not self.centrality_accepted(centrality):
            return

        # Get column
        if column_name in self.observables_df.keys():
            col = self.observables_df[column_name]
        else:
            return

        # Find dimension of observable
        dim_observable = 0
        for i,_ in enumerate(col):
            if col[i] is not None:
                dim_observable = col[i][0].size
                break

        # Construct histogram
        if dim_observable == 1:
            self.histogram_1d_observable(col, column_name=column_name, bins=bins, centrality=centrality, pt_suffix=pt_suffix, observable=observable)
        elif dim_observable == 2:
            self.histogram_2d_observable(col, column_name=column_name, bins=bins, centrality=centrality, pt_suffix=pt_suffix, block=block)
        else:
            return

        # Also store N_jets for D(z) observables
        if 'Dz' in column_name:
            column_name = f'{column_name}_Njets'
            col = self.observables_df[column_name]
            bins = np.array([block['pt'][pt_bin], block['pt'][pt_bin+1]])
            self.histogram_1d_observable(col, column_name=column_name, bins=bins, centrality=centrality, pt_suffix=pt_suffix)

        # Also store N_trig for dihadron correlations
        # NOTE: We use pt_bin being set as a signal whether we should histogram the triggers.
        #       We then only set it sometimes so that we don't repeating histogram the same quantity.
        if "dihadron_" in column_name and pt_bin is not None:
            start_of_label = column_name.find("_pt_trig")
            column_name_suffix = "_holes" if "_holes" in column_name else ""
            column_name = f'{column_name[:start_of_label]}_Ntrig{column_name_suffix}'
            col = self.observables_df[column_name]
            # We want the same binning for all triggers, so we flatten all of the trigger binning to a flat list
            # NOTE: This assumes that the triggers ranges do not overlap.
            # NOTE: The unique ensures that the binning is valid if the bin edges match up.
            bins = np.unique(np.array([v for trig_range in block["pt_trig"] for v in trig_range]))  # type: ignore
            self.histogram_1d_observable(col, column_name=column_name, bins=bins, centrality=centrality, pt_suffix=pt_suffix)

    #-------------------------------------------------------------------------------------------
    # Histogram a single observable
    #-------------------------------------------------------------------------------------------
    def histogram_1d_observable(self, col, column_name=None, bins=None, centrality=None, pt_suffix='', observable=''):

        hname = f'h_{column_name}{observable}_{centrality}{pt_suffix}'
        h = ROOT.TH1F(hname, hname, len(bins)-1, bins)
        h.Sumw2()

        # Fill histogram
        for i,_ in enumerate(col):
            if col[i] is not None:
                for value in col[i]:
                    h.Fill(value, self.weights[i])

        # Save histogram to output list
        self.output_list.append(h)

    #-------------------------------------------------------------------------------------------
    # Histogram a single observable
    #-------------------------------------------------------------------------------------------
    def histogram_2d_observable(self, col, column_name=None, bins=None, centrality=None, pt_suffix='', block=None):

        hname = f'h_{column_name}_{centrality}{pt_suffix}'
        h = ROOT.TH1F(hname, hname, len(bins)-1, bins)
        h.Sumw2()

        if "hadron_correlations_v2" or "dijet_v2" in hname:
            # for v2 calculation only
            hname2 = f'h_{column_name}_denom_{centrality}{pt_suffix}'
            h2 = ROOT.TH1F(hname2, hname2, len(bins)-1, bins)
            h2.Sumw2()
            # Fill histogram
            for i,_ in enumerate(col):
                if col[i] is not None:
                    for value in col[i]:
                        h.Fill(value[0], self.weights[i]*value[1])
                        h2.Fill(value[0], self.weights[i])
                        #print('pt=',value[0], ', cosine=',value[1], ',i=',i)
            self.output_list.append(h)
            self.output_list.append(h2)
            return

        # Get pt bin
        pt_index = int(pt_suffix[-1])
        pt_min = block['pt'][pt_index]
        pt_max = block['pt'][pt_index+1]

        # Fill histogram
        for i,_ in enumerate(col):
            if col[i] is not None:
                for value in col[i]:
                    if pt_min < value[0] < pt_max:
                        h.Fill(value[1], self.weights[i])

        # Save histogram to output list
        self.output_list.append(h)

    # ---------------------------------------------------------------
    # Check if event centrality is within observable's centrality
    # ---------------------------------------------------------------
    def centrality_accepted(self, observable_centrality):

        # AA
        if self.is_AA:

            if self.centrality[0] >= observable_centrality[0]:
                if self.centrality[1] <= observable_centrality[1]:
                    return True
            return False

        # pp
        else:
            return True

    # ---------------------------------------------------------------
    # Save all ROOT histograms to file
    # ---------------------------------------------------------------
    def write_output_objects(self):

        # Save output objects
        output_file = self.input_file.replace('observables', 'histograms').replace('parquet', 'root')
        output_path = os.path.join(self.output_dir, output_file)
        fout = ROOT.TFile(output_path, 'recreate')
        fout.cd()
        for obj in self.output_list:

            types = (ROOT.TH1, ROOT.THnBase)
            if isinstance(obj, types):
                obj.Write()
                obj.SetDirectory(0)
                del obj

        fout.Close()

#-------------------------------------------------------------------------------------------
#-------------------------------------------------------------------------------------------
#-------------------------------------------------------------------------------------------
if __name__ == '__main__':
    print()
    print('Executing histogram_results_STAT.py...')

    # Define arguments
    parser = argparse.ArgumentParser(description='Histogram JETSCAPE observables')
    parser.add_argument(
        '-c',
        '--configFile',
        action='store',
        type=str,
        metavar='configFile',
        default='config/TG3.yaml',
        help='Config file'
    )
    parser.add_argument(
        '-i',
        '--inputFile',
        action='store',
        type=str,
        metavar='inputFile',
        default='observables_5020_0000_00.parquet',
        help='Input file'
    )
    parser.add_argument(
        '-o',
        '--outputDir',
        action='store',
        type=str,
        metavar='outputDir',
        default='/home/jetscape-user/JETSCAPE-analysis/TestOutput',
        help='Output directory for output to be written to'
    )

    # Parse the arguments
    args = parser.parse_args()

    # If invalid configFile is given, exit
    if not os.path.exists(args.configFile):
        print('File "{0}" does not exist! Exiting!'.format(args.configFile))
        sys.exit(0)

    # If invalid inputDir is given, exit
    if not os.path.exists(args.inputFile):
        print('File "{0}" does not exist! Exiting!'.format(args.inputFile))
        sys.exit(0)

    # If output dir doesn't exist, create it
    if not os.path.exists(args.outputDir):
        os.makedirs(args.outputDir)

    analysis = HistogramResults(config_file=args.configFile, input_file=args.inputFile, output_dir=args.outputDir)
    analysis.histogram_results()<|MERGE_RESOLUTION|>--- conflicted
+++ resolved
@@ -450,11 +450,7 @@
 
                         if np.isclose(jet_R, block['jet_R'][0]):
                             column_name = f'{observable_type}_{observable}_trigger_pt{jet_collection_label}'
-<<<<<<< HEAD
-                            bins = np.array(block['low_trigger_range'] + block['high_trigger_range']).astype(float)
-=======
                             bins = np.array(block['low_trigger_range'] + block['high_trigger_range']).astype(np.float64)
->>>>>>> ebaad119
                             self.histogram_observable(column_name=column_name, bins=bins, centrality=centrality, observable=observable)
 
                     elif self.sqrts == 200:
